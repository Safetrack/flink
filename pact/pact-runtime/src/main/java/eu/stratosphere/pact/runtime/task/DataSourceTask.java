--- conflicted
+++ resolved
@@ -20,12 +20,14 @@
 
 import org.apache.commons.logging.Log;
 import org.apache.commons.logging.LogFactory;
+import org.apache.hadoop.fs.FSDataInputStream;
+import org.apache.hadoop.fs.FileSystem;
+import org.apache.hadoop.fs.Path;
 
 import eu.stratosphere.nephele.configuration.Configuration;
 import eu.stratosphere.nephele.execution.librarycache.LibraryCacheManager;
-import eu.stratosphere.nephele.fs.FSDataInputStream;
 import eu.stratosphere.nephele.fs.FileInputSplit;
-import eu.stratosphere.nephele.fs.FileSystem;
+import eu.stratosphere.nephele.fs.hdfs.DistributedDataInputStream;
 import eu.stratosphere.nephele.io.RecordWriter;
 import eu.stratosphere.nephele.template.AbstractFileInputTask;
 import eu.stratosphere.pact.common.io.InputFormat;
@@ -114,33 +116,6 @@
 				+ (this.getEnvironment().getIndexInSubtaskGroup() + 1) + "/"
 				+ this.getEnvironment().getCurrentNumberOfSubtasks() + ")");
 
-<<<<<<< HEAD
-			// create line reader
-			FileSystem fs = FileSystem.get(split.getPath().toUri());
-			FSDataInputStream fdis = fs.open(split.getPath());
-
-			// set input stream of input format
-			format.setInput(fdis, start, length, (1024 * 1024));
-
-			// open input format
-			format.open();
-
-			LOG.debug("Starting reader on file " + split.getPath() + " : " + this.getEnvironment().getTaskName() + " ("
-				+ (this.getEnvironment().getIndexInSubtaskGroup() + 1) + "/"
-				+ this.getEnvironment().getCurrentNumberOfSubtasks() + ")");
-
-			// create mutable pair once
-			if (!immutable) {
-				pair = format.createPair();
-			}
-
-			// as long as there is data to read
-			while (!format.reachedEnd()) {
-
-				// create immutable pair
-				if (immutable) {
-					pair = format.createPair();
-=======
 			FSDataInputStream fdis = null;
 			
 			InputSplitOpenThread isot = new InputSplitOpenThread(split);
@@ -152,7 +127,6 @@
 				if(isot.getFSDataInputStream() != null) {
 					// close file input stream
 					isot.getFSDataInputStream().close();
->>>>>>> 62d08f9d
 				}
 			}
 
