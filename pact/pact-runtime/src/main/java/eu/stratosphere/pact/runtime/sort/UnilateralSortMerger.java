/***********************************************************************************************************************
 *
 * Copyright (C) 2010 by the Stratosphere project (http://stratosphere.eu)
 *
 * Licensed under the Apache License, Version 2.0 (the "License"); you may not use this file except in compliance with
 * the License. You may obtain a copy of the License at
 *
 *     http://www.apache.org/licenses/LICENSE-2.0
 *
 * Unless required by applicable law or agreed to in writing, software distributed under the License is distributed on
 * an "AS IS" BASIS, WITHOUT WARRANTIES OR CONDITIONS OF ANY KIND, either express or implied. See the License for the
 * specific language governing permissions and limitations under the License.
 *
 **********************************************************************************************************************/

package eu.stratosphere.pact.runtime.sort;

import java.io.IOException;
import java.util.ArrayList;
import java.util.Comparator;
import java.util.Iterator;
import java.util.List;
import java.util.NoSuchElementException;
import java.util.concurrent.BlockingQueue;
import java.util.concurrent.LinkedBlockingQueue;

import org.apache.commons.logging.Log;
import org.apache.commons.logging.LogFactory;

import eu.stratosphere.nephele.io.Reader;
import eu.stratosphere.nephele.services.iomanager.Channel;
import eu.stratosphere.nephele.services.iomanager.ChannelAccess;
import eu.stratosphere.nephele.services.iomanager.ChannelReader;
import eu.stratosphere.nephele.services.iomanager.ChannelWriter;
import eu.stratosphere.nephele.services.iomanager.Deserializer;
import eu.stratosphere.nephele.services.iomanager.IOManager;
import eu.stratosphere.nephele.services.iomanager.RawComparator;
import eu.stratosphere.nephele.services.iomanager.SerializationFactory;
import eu.stratosphere.nephele.services.memorymanager.MemoryAllocationException;
import eu.stratosphere.nephele.services.memorymanager.MemoryManager;
import eu.stratosphere.nephele.services.memorymanager.MemorySegment;
import eu.stratosphere.nephele.template.AbstractTask;
import eu.stratosphere.pact.common.type.Key;
import eu.stratosphere.pact.common.type.KeyValuePair;
import eu.stratosphere.pact.common.type.Value;
import eu.stratosphere.pact.runtime.task.ReduceTask;
import eu.stratosphere.pact.runtime.task.util.EmptyIterator;

/**
 * The {@link UnilateralSortMerger} is part of a merge-sort implementation.
 * The {@link ReduceTask} requires a grouping of the incoming key-value pairs by key. Typically grouping is achieved by
 * determining a total order for the given set of pairs (sorting). Thereafter an iteration over the ordered set is
 * performed and each time the key changes the consecutive objects are united into a new group.
 * Conceptually, a merge sort works as follows:
 * (1) Divide the unsorted list into n sublists of about 1/n the size. (2) Sort each sublist recursively by re-applying
 * merge sort. (3) Merge the two sublists back into one sorted list.
 * Internally, the {@link UnilateralSortMerger} logic is factored into three threads (read, sort, spill) which
 * communicate through a set of blocking queues (forming a closed loop).
 * Memory is allocated using the {@link MemoryManager} interface. Thus the component will most likely not exceed the
 * user-provided memory limits.
 * 
 * @author Erik Nijkamp
 * @author Stephan Ewen
 * 
 * @param <K> The key class
 * @param <V> The value class
 */
public class UnilateralSortMerger<K extends Key, V extends Value> implements SortMerger<K, V>
{
	// ------------------------------------------------------------------------
	//                              Constants
	// ------------------------------------------------------------------------

	/**
	 * Logging.
	 */
	private static final Log LOG = LogFactory.getLog(UnilateralSortMerger.class);
	
	/**
	 * A mask that is ANDed to the buffer size to make it a multiple of the minimal buffer size.
	 */
	protected static final long BUFFER_ALIGNMENT_MASK = ~(0x1fffL);

	/**
	 * The minimal size of an IO buffer. Currently set to 8 KiBytes
	 */
	protected static final int MIN_IO_BUFFER_SIZE = 8 * 1024;

	/**
	 * The maximal size of an IO buffer. Currently set to 512 KiBytes
	 */
	protected static final int MAX_IO_BUFFER_SIZE = 512 * 1024;
	
	/**
	 * The minimal size of a sort buffer. Currently set to 2 MiBytes.
	 */
	protected static final int MIN_SORT_BUFFER_SIZE = 2 * 1024 * 1024;

	/**
	 * The number of buffers to use by the writers.
	 */
	protected static final int NUM_WRITE_BUFFERS = 2;

	// ------------------------------------------------------------------------
	//                               Fields
	// ------------------------------------------------------------------------

	/**
	 * This list contains all segments of allocated memory. They will be freed the latest in the
	 * shutdown method. If some segments have been freed before, they will not be freed again.
	 */
	private final List<List<MemorySegment>> memoryToReleaseAtShutdown;
	
	/**
	 * A list of lists containing channel readers and writers that will be closed at shutdown.
	 */
	private final List<List<ChannelAccess<?>>> channelsToDeleteAtShutdown;
	
	/**
	 * The segments for the sort buffers.
	 */
	protected final List<MemorySegment> sortSegments;

	/**
	 * The memory manager through which memory is allocated and released.
	 */
	protected final MemoryManager memoryManager;

	/**
	 * The I/O manager through which file reads and writes are performed.
	 */
	protected final IOManager ioManager;

	/**
	 * The comparator through which an order over the keys is established.
	 */
	protected final Comparator<K> keyComparator;

	/**
	 * Factory used to deserialize the keys.
	 */
	protected final SerializationFactory<K> keySerialization;

	/**
	 * Factory used to deserialize the values.
	 */
	protected final SerializationFactory<V> valueSerialization;
	
	/**
	 * The parent task that owns this sorter.
	 */
	protected final AbstractTask parent;
	
	/**
	 * The monitor which guards the iterator field.
	 */
	protected final Object iteratorLock = new Object();
	
	/**
	 * The iterator to be returned by the sort-merger. This variable is zero, while receiving and merging is still in
	 * progress and it will be set once we have &lt; merge factor sorted sub-streams that will then be streamed sorted.
	 */
	protected Iterator<KeyValuePair<K, V>> iterator;
	
	/**
	 * The exception that is set, if the iterator cannot be created.
	 */
	protected IOException iteratorException;

	/**
	 * The maximum number of file handles
	 */
	protected final int maxNumFileHandles;
	
	/**
	 * Flag indicating that the sorter was closed.
	 */
	protected volatile boolean closed;
	
	// ------------------------------------------------------------------------
	// Threads
	// ------------------------------------------------------------------------

	/**
	 * The thread that reads the input channels into buffers and passes them on to the merger.
	 */
	private final ThreadBase readThread;

	/**
	 * The thread that merges the buffer handed from the reading thread.
	 */
	private final ThreadBase sortThread;

	/**
	 * The thread that handles spilling to secondary storage.
	 */
	private final ThreadBase spillThread;

	// ------------------------------------------------------------------------
	// Constructor & Shutdown
	// ------------------------------------------------------------------------


	/**
	 * Creates a new sorter that reads the data from a given reader and provides an iterator returning that
	 * data in a sorted manner. The memory is divided among sort buffers, write buffers and read buffers
	 * automatically.
	 * 
	 * @param memoryManager The memory manager from which to allocate the memory.
	 * @param ioManager The I/O manager, which is used to write temporary files to disk.
	 * @param totalMemory The total amount of memory dedicated to sorting and merging.
	 * @param maxNumFileHandles The maximum number of files to be merged at once.
	 * @param keySerialization The serializer/deserializer for the keys.
	 * @param valueSerialization The serializer/deserializer for the values.
	 * @param keyComparator The comparator used to define the order among the keys.
	 * @param reader The reader from which the input is drawn that will be sorted.
	 * @param parentTask The parent task, which owns all resources used by this sorter.
	 * 
	 * @throws IOException Thrown, if an error occurs initializing the resources for external sorting.
	 * @throws MemoryAllocationException Thrown, if not enough memory can be obtained from the memory manager to
	 *                                   perform the sort.
	 */
	public UnilateralSortMerger(MemoryManager memoryManager, IOManager ioManager,
			long totalMemory, int maxNumFileHandles,
			SerializationFactory<K> keySerialization, SerializationFactory<V> valueSerialization,
			Comparator<K> keyComparator,
			Reader<KeyValuePair<K, V>> reader,
			AbstractTask parentTask)
	throws IOException, MemoryAllocationException
	{
		this(memoryManager, ioManager, totalMemory, -1, -1, maxNumFileHandles, keySerialization,
			valueSerialization, keyComparator, reader, parentTask);
	}
	
	/**
	 * Creates a new sorter that reads the data from a given reader and provides an iterator returning that
	 * data in a sorted manner. The memory is divided among sort buffers, write buffers and read buffers
	 * automatically.
	 * 
	 * @param memoryManager The memory manager from which to allocate the memory.
	 * @param ioManager The I/O manager, which is used to write temporary files to disk.
	 * @param totalMemory The total amount of memory dedicated to sorting, merging and I/O.
	 * @param ioMemory The amount of memory to be dedicated to writing sorted runs. Will be subtracted from the total
	 *                 amount of memory (<code>totalMemory</code>).
	 * @param numSortBuffers The number of distinct buffers to use creation of the initial runs.
	 * @param maxNumFileHandles The maximum number of files to be merged at once.
	 * @param keySerialization The serializer/deserializer for the keys.
	 * @param valueSerialization The serializer/deserializer for the values.
	 * @param keyComparator The comparator used to define the order among the keys.
	 * @param reader The reader from which the input is drawn that will be sorted.
	 * @param parentTask The parent task, which owns all resources used by this sorter.
	 * 
	 * @throws IOException Thrown, if an error occurs initializing the resources for external sorting.
	 * @throws MemoryAllocationException Thrown, if not enough memory can be obtained from the memory manager to
	 *                                   perform the sort.
	 */
	public UnilateralSortMerger(MemoryManager memoryManager, IOManager ioManager,
			long totalMemory, long ioMemory,
			int numSortBuffers, int maxNumFileHandles, SerializationFactory<K> keySerialization,
			SerializationFactory<V> valueSerialization, Comparator<K> keyComparator, Reader<KeyValuePair<K, V>> reader,
			AbstractTask parentTask)
	throws IOException, MemoryAllocationException
	{
		// sanity checks
		if (memoryManager == null) {
			throw new NullPointerException("Memory manager must not be null.");
		}
		if (ioManager == null) {
			throw new NullPointerException("IO-Manager must not be null.");
		}
		if (parentTask == null) {
			throw new NullPointerException("Parent Task must not be null.");
		}
		if (maxNumFileHandles < 2) {
			throw new IllegalArgumentException("Merger cannot work with less than two file handles.");
		}
		if (totalMemory < maxNumFileHandles * MIN_IO_BUFFER_SIZE) {
			throw new IOException("Too little memory for merging operations.");
		}
		
		this.maxNumFileHandles = maxNumFileHandles;
		this.memoryManager = memoryManager;
		this.ioManager = ioManager;
		this.keyComparator = keyComparator;
		this.keySerialization = keySerialization;
		this.valueSerialization = valueSerialization;
		this.parent = parentTask;
		
		this.memoryToReleaseAtShutdown = new ArrayList<List<MemorySegment>>();
		this.channelsToDeleteAtShutdown = new ArrayList<List<ChannelAccess<?>>>();
		
		// circular queues pass buffers between the threads
		final CircularQueues circularQueues = new CircularQueues();
		
		// determine how to spit the memory between the I/O buffers and the sort buffers
		// initially, only the spilling thread needs some I/O buffers for asynchronous writing,
		// the remainder can be dedicated to sort memory
		
		long sortMem;
		
		if (ioMemory < 0) {
			ioMemory = totalMemory / 32;
			ioMemory = Math.max(
					Math.min(ioMemory, NUM_WRITE_BUFFERS * MAX_IO_BUFFER_SIZE),
						NUM_WRITE_BUFFERS * MIN_IO_BUFFER_SIZE);
			ioMemory &= BUFFER_ALIGNMENT_MASK << 1; // align for two buffer sizes
		}
		
		sortMem = totalMemory - ioMemory;
		if (sortMem < MIN_SORT_BUFFER_SIZE) {
			throw new IOException("Too little memory provided to Sort-Merger to perform task.");
		}
		
		// decide how many sort buffers to use
		if (numSortBuffers < 1) {
			if (sortMem > 128 * 1024 * 1024) {
				numSortBuffers = 3;
			}
			else if (sortMem > 4 * MIN_SORT_BUFFER_SIZE) {
				numSortBuffers = 2;
			}
			else {
				numSortBuffers = 1;
			}
		}
		
		if (LOG.isDebugEnabled()) {
			LOG.debug("Instantiating unilateral sort-merger with " + ioMemory + " bytes of write cache and " + sortMem + 
				" bytes of sorting/merging memory. Dividing sort memory over " + numSortBuffers + 
				" buffers, merging maximally " + maxNumFileHandles + " streams at once.");
		}
		
		
		// allocate the memory for the sort buffers
		final List<MemorySegment> sortSegments = this.memoryManager.allocate(parentTask, sortMem, numSortBuffers, MIN_SORT_BUFFER_SIZE);
		registerSegmentsToBeFreedAtShutdown(sortSegments);
		this.sortSegments = sortSegments;
		
		// fill empty queue with buffers
		for (int i = 0; i < sortSegments.size(); i++) {
			MemorySegment mseg = sortSegments.get(i);
			
			// serialization
			Deserializer<K> keyDeserializer = keySerialization.getDeserializer();
			// comparator
			RawComparator comparator = new DeserializerComparator<K>(keyDeserializer, keyComparator);

			// sort-buffer
			BufferSortableGuaranteed<K, V> buffer = new BufferSortableGuaranteed<K, V>(mseg, comparator, keySerialization,
				valueSerialization);

			// add to empty queue
			CircularElement element = new CircularElement(i, buffer);
			circularQueues.empty.add(element);
		}

		// exception handling
		ExceptionHandler<IOException> exceptionHandler = new ExceptionHandler<IOException>() {
			public void handleException(IOException exception) {
				// forward exception
				if (!closed) {
					setResultIteratorException(exception);
					close();
				}
			}
		};

		// start the thread that reads the input channels
		this.readThread = getReadingThread(exceptionHandler, reader, circularQueues, parentTask);

		// start the thread that sorts the buffers
		this.sortThread = getSortingThread(exceptionHandler, circularQueues, parentTask);

		// start the thread that handles spilling to secondary storage
		this.spillThread = getSpillingThread(exceptionHandler, circularQueues, memoryManager, ioManager, ioMemory,
			sortMem, parentTask);
		
		startThreads();
	}
	
	/**
	 * Starts all the threads that are used by this sort-merger.
	 */
	protected void startThreads()
	{
		// start threads
		readThread.start();
		sortThread.start();
		spillThread.start();
	}

	/**
	 * Shuts down all the threads initiated by this sort/merger. Also releases all previously allocated
	 * memory, if it has not yet been released by the threads.
	 * <p>
	 * The threads are set to exit directly, but depending on their operation, it may take a while to actually happen.
	 * The sorting thread will for example not finish before the current batch is sorted. This method attempts to wait
	 * for the working thread to exit. If it is however interrupted, the method exits immediately and is not guaranteed
	 * how long the threads continue to exist and occupy resources afterwards.
	 *
	 * @see java.io.Closeable#close()
	 */
	@Override
	public void close()
	{
		// check if the sorter has been closed before
		if (this.closed) {
			return;
		}
		
		// mark as closed
		this.closed = true;
		
		// from here on, the code is in a try block, because even through errors might be thrown in this block,
		// we need to make sure that all the memory is released.
		try {
			// if the result iterator has not been obtained yet, set the exception
			synchronized (this.iteratorLock) {
				if (this.iterator == null && this.iteratorException == null) {
					this.iteratorException = new IOException("The sort-merger has been closed.");
					this.iteratorLock.notifyAll();
				}
			}
			
			// stop all the threads
			if (readThread != null) {
				try {
					readThread.shutdown();
				} catch (Throwable t) {
					LOG.error("Error shutting down reader thread: " + t.getMessage(), t);
				}
			}
			if (sortThread != null) {
				try {
					sortThread.shutdown();
				} catch (Throwable t) {
					LOG.error("Error shutting down sorter thread: " + t.getMessage(), t);
				}
			}
			if (spillThread != null) {
				try {
					spillThread.shutdown();
				} catch (Throwable t) {
					LOG.error("Error shutting down spilling thread: " + t.getMessage(), t);
				}
			}

			try {
				if (readThread != null) {
					readThread.join();
				}
				
				if (sortThread != null) {
					sortThread.join();
				}
				
				if (spillThread != null) {
					spillThread.join();
				}
			}
			catch (InterruptedException iex) {
				LOG.debug("Closing of sort/merger was interrupted. " +
						"The reading/sorting/spilling threads may still be working.", iex);
			}
		} finally {
			// close all channel accesses
			for (List<ChannelAccess<?>> channels : this.channelsToDeleteAtShutdown)
			{
				for (ChannelAccess<?> channel : channels) {
					try {
						if (!channel.isClosed()) {
							channel.close();
						}
						channel.deleteChannel();
					}
					catch (Throwable t) {
						// ignore any error at shutdown.
					}
				}
			}
			
			// release all memory
			for (List<MemorySegment> segments: this.memoryToReleaseAtShutdown) {
				memoryManager.release(segments);
			}
			this.memoryToReleaseAtShutdown.clear();
		}
	}

	/**
	 * Adds a given collection of memory segments to the list of segments that are to be released at shutdown.
	 * 
	 * @param s The collection of memory segments.
	 */
	public void registerSegmentsToBeFreedAtShutdown(List<MemorySegment> s) {
		this.memoryToReleaseAtShutdown.add(s);
	}

	/**
	 * Removes a given collection of memory segments from the list of segments that are to be released at shutdown.
	 * 
	 * @param s The collection of memory segments.
	 */
	public void unregisterSegmentsToBeFreedAtShutdown(List<MemorySegment> s) {
		this.memoryToReleaseAtShutdown.remove(s);
	}
	
	/**
	 * Adds a given collection of readers / writers to the list of channels that are to be removed at shutdown.
	 * 
	 * @param s The collection of readers/writers.
	 */
	public void registerChannelsToBeRemovedAtShudown(List<ChannelAccess<?>> channels) {
		this.channelsToDeleteAtShutdown.add(channels);
	}

	/**
	 * Removes a given collection of readers / writers from the list of channels that are to be removed at shutdown.
	 * 
	 * @param s The collection of readers/writers.
	 */
	public void unregisterChannelsToBeRemovedAtShudown(List<ChannelAccess<?>> channels) {
		this.channelsToDeleteAtShutdown.remove(channels);
	}

	// ------------------------------------------------------------------------
	//                           Factory Methods
	// ------------------------------------------------------------------------

	/**
	 * Creates the reading thread. The reading thread simply reads the data off the input and puts it
	 * into the buffer where it will be sorted.
	 * <p>
	 * The returned thread is not yet started.
	 * 
	 * @param exceptionHandler
	 *        The handler for exceptions in the thread.
	 * @param reader
	 *        The reader from which the thread reads.
	 * @param queues
	 *        The queues through which the thread communicates with the other threads.
	 * @param parentTask
	 *        The task at which the thread registers itself (for profiling purposes).
	 * @return The thread that reads data from a Nephele reader and puts it into a queue.
	 */
	protected ThreadBase getReadingThread(ExceptionHandler<IOException> exceptionHandler,
			eu.stratosphere.nephele.io.Reader<KeyValuePair<K, V>> reader, CircularQueues queues, AbstractTask parentTask)
	{
		return new ReadingThread(exceptionHandler, reader, queues, parentTask);
	}

	/**
	 * Creates the sorting thread. This thread takes the buffers from the sort queue, sorts them and
	 * puts them into the spill queue.
	 * <p>
	 * The returned thread is not yet started.
	 * 
	 * @param exceptionHandler
	 *        The handler for exceptions in the thread.
	 * @param queues
	 *        The queues through which the thread communicates with the other threads.
	 * @param parentTask
	 *        The task at which the thread registers itself (for profiling purposes).
	 * @return The sorting thread.
	 */
	protected ThreadBase getSortingThread(ExceptionHandler<IOException> exceptionHandler, CircularQueues queues,
			AbstractTask parentTask)
	{
		return new SortingThread(exceptionHandler, queues, parentTask);
	}

	/**
	 * Creates the spilling thread. This thread also merges the number of sorted streams until a sufficiently
	 * small number of streams is produced that can be merged on the fly while returning the results.
	 * 
	 * @param exceptionHandler The handler for exceptions in the thread.
	 * @param queues The queues through which the thread communicates with the other threads.
	 * @param memoryManager The memory manager from which the memory is allocated.
	 * @param ioManager The I/O manager that creates channel readers and writers.
	 * @param writeMemSize The amount of memory to be dedicated to writing buffers.
	 * @param readMemSize The amount of memory to be dedicated to reading / pre-fetching buffers. This memory must
	 *                    only be allocated once the sort buffers have been freed.
	 * @param parentTask The task at which the thread registers itself (for profiling purposes).
	 * @return The thread that does the spilling and pre-merging.
	 */
	protected ThreadBase getSpillingThread(ExceptionHandler<IOException> exceptionHandler, CircularQueues queues,
			MemoryManager memoryManager, IOManager ioManager, long writeMemSize, long readMemSize, AbstractTask parentTask)
	{
		return new SpillingThread(exceptionHandler, queues, memoryManager, ioManager, writeMemSize,
			readMemSize, parentTask);
	}

	// ------------------------------------------------------------------------
	//                           Result Iterator
	// ------------------------------------------------------------------------

	/*
	 * (non-Javadoc)
	 * @see eu.stratosphere.pact.runtime.sort.SortMerger#getIterator()
	 */
	@Override
	public Iterator<KeyValuePair<K, V>> getIterator() throws InterruptedException
	{
		synchronized (this.iteratorLock) {
			// wait while both the iterator and the exception are not set
			while (this.iterator == null && this.iteratorException == null) {
				this.iteratorLock.wait();
			}
			
			if (this.iteratorException != null) {
				throw new RuntimeException("Error obtaining the sorted input: " + this.iteratorException.getMessage(),
					this.iteratorException);
			}
			else {
				return this.iterator;
			}
		}
	}
	
	/**
	 * Sets the result iterator. By setting the result iterator, all threads that are waiting for the result
	 * iterator are notified and will obtain it.
	 * 
	 * @param iterator The result iterator to set.
	 */
	protected final void setResultIterator(Iterator<KeyValuePair<K, V>> iterator) {
		
		synchronized (this.iteratorLock) {
			// set the result iterator only, if no exception has occurred
			if (this.iteratorException == null) {
				this.iterator = iterator;
				this.iteratorLock.notifyAll();
			}
		}
	}
	
	/**
	 * Reports an exception to all threads that are waiting for the result iterator.
	 * 
	 * @param ioex The exception to be reported to the threads that wait for the result iterator.
	 */
	protected final void setResultIteratorException(IOException ioex) {
		synchronized (this.iteratorLock) {
			if (this.iteratorException == null) {
				this.iteratorException = ioex;
				this.iteratorLock.notifyAll();
			}
		}
	}

	// ------------------------------------------------------------------------
	//                             Result Merging
	// ------------------------------------------------------------------------
	
	/**
	 * Returns an iterator that iterates over the merged result from all given channels.
	 * 
	 * @param channelIDs The channels that are to be merged and returned.
	 * @param inputSegments The buffers to be used for reading. The list contains for each channel one
	 *                      list of input segments. The size of the <code>inputSegments</code> list must be equal to
	 *                      that of the <code>channelIDs</code> list.
	 * @return An iterator over the merged KeyValuePairs of the input channels.
	 * @throws IOException Thrown, if the readers encounter an I/O problem.
	 */
	protected final Iterator<KeyValuePair<K, V>> getMergingIterator(final List<Channel.ID> channelIDs,
		final List<List<MemorySegment>> inputSegments, List<ChannelAccess<?>> readerList)
	throws IOException
	{
		// create one iterator per channel id
<<<<<<< HEAD
		LOG.debug("Initiating final merge. Opening " + channelIDs.size() + " ChannelReaders.");

		List<Iterator<KeyValuePair<K, V>>> iterators = new ArrayList<Iterator<KeyValuePair<K, V>>>();
		final int ioMemoryPerChannel = ioMemorySize / channelIDs.size();

		for (Channel.ID id : channelIDs) {
			final Collection<MemorySegment> inputSegments = memoryManager.allocate(this.parent, 1, ioMemoryPerChannel);
			freeSegmentsAtShutdown(inputSegments);

			ChannelReader reader = ioManager.createChannelReader(id, inputSegments, true);

=======
		LOG.debug("Performing merge of " + channelIDs.size() + " sorted streams.");
		final List<Iterator<KeyValuePair<K, V>>> iterators = new ArrayList<Iterator<KeyValuePair<K, V>>>(channelIDs.size());
		
		for (int i = 0; i < channelIDs.size(); i++) {
			final Channel.ID id = channelIDs.get(i);
			final List<MemorySegment> segsForChannel = inputSegments.get(i);
			
>>>>>>> 253bd107
			// wrap channel reader as iterator
			final ChannelReader reader = ioManager.createChannelReader(id, segsForChannel, true);
			readerList.add(reader);
			
			final Iterator<KeyValuePair<K, V>> iterator = new KVReaderIterator<K, V>(reader, keySerialization,
				valueSerialization);
			iterators.add(iterator);
		}

		return new MergeIterator<K, V>(iterators, keyComparator);
	}

	/**
	 * Merges the given sorted runs to a smaller number of sorted runs. 
	 * 
	 * @param channelIDs The IDs of the sorted runs that need to be merged.
	 * @param writeBuffers The buffers to be used by the writers.
	 * @param  memorySize The amount of memory dedicated to the readers.
	 * @return A list of the IDs of the merged channels.
	 * @throws IOException Thrown, if the readers or writers encountered an I/O problem.
	 * @throws MemoryAllocationException Thrown, if the specified memory is insufficient to merge the channels
	 *                                   or if the memory manager could not provide the requested memory.
	 */
	protected final List<Channel.ID> mergeChannelList(final List<Channel.ID> channelIDs, final List<MemorySegment> writeBuffers,
		final long memorySize)
	throws IOException, MemoryAllocationException
	{
		final double numMerges = Math.ceil(channelIDs.size() / ((double) maxNumFileHandles));
		final int channelsToMergePerStep = (int) Math.ceil(channelIDs.size() / numMerges);
		
		if (memorySize < channelsToMergePerStep * MIN_IO_BUFFER_SIZE) {
			throw new MemoryAllocationException("Available memory of " + memorySize + " is not sufficient to merge " + 
				channelsToMergePerStep + " channels.");
		}
		
		// allocate the memory for the merging step
		final List<List<MemorySegment>> readBuffers = new ArrayList<List<MemorySegment>>(channelsToMergePerStep);
		final List<MemorySegment> allBuffers = getSegmentsForReaders(readBuffers, memorySize, channelsToMergePerStep);
		registerSegmentsToBeFreedAtShutdown(allBuffers);
		
		// the list containing the IDs of the merged channels
		final ArrayList<Channel.ID> mergedChannelIDs = new ArrayList<Channel.ID>((int) (numMerges + 1));
		
		final ArrayList<Channel.ID> channelsToMergeThisStep = new ArrayList<Channel.ID>(channelsToMergePerStep);
		int channelNum = 0;
		while (channelNum < channelIDs.size()) {
			channelsToMergeThisStep.clear();

			for (int i = 0; i < channelsToMergePerStep && channelNum < channelIDs.size(); i++, channelNum++) {
				channelsToMergeThisStep.add(channelIDs.get(channelNum));
			}
			
			// merge only, if there is more than one channel
			if (channelsToMergeThisStep.size() < 2)  {
				mergedChannelIDs.addAll(channelsToMergeThisStep);
			}
			else {
				mergedChannelIDs.add(mergeChannels(channelsToMergeThisStep, readBuffers, writeBuffers));
			}
		}
		
		// free the memory that was allocated for the readers
		this.memoryManager.release(allBuffers);
		unregisterSegmentsToBeFreedAtShutdown(allBuffers);
		
		return mergedChannelIDs;
	}

	/**
	 * Merges the sorted runs described by the given Channel IDs into a single sorted run. The merging process
	 * uses the given read and write buffers.
	 * 
	 * @param channelIDs The IDs of the runs' channels.
	 * @param readBuffers The buffers for the readers that read the sorted runs.
	 * @param writeBuffers The buffers for the writer that writes the merged channel.
	 * @return The ID of the channel that describes the merged run.
	 */
	protected Channel.ID mergeChannels(List<Channel.ID> channelIDs, List<List<MemorySegment>> readBuffers,
			List<MemorySegment> writeBuffers)
	throws IOException
	{
		// the list with the readers, to be closed at shutdown
		List<ChannelAccess<?>> channelAccesses = new ArrayList<ChannelAccess<?>>(channelIDs.size());
		registerChannelsToBeRemovedAtShudown(channelAccesses);

		// the list with the target iterators
		Iterator<KeyValuePair<K, V>> mergeIterator = getMergingIterator(channelIDs, readBuffers, channelAccesses);

		// create a new channel writer
		final Channel.ID mergedChannelID = this.ioManager.createChannel();
		final ChannelWriter writer = this.ioManager.createChannelWriter(mergedChannelID, writeBuffers);
		channelAccesses.add(writer);

		// read the merged stream and write the data back
		while (mergeIterator.hasNext()) {
			// read sorted pairs into memory buffer
			KeyValuePair<K, V> pair = mergeIterator.next();
			if (!writer.write(pair)) {
				throw new IOException("Writing of pair during merging failed");
			}
		}
		writer.close();
		
		// all readers have finished, so they have closed themselves and deleted themselves
		unregisterChannelsToBeRemovedAtShudown(channelAccesses);

		return mergedChannelID;
	}
	
	/**
	 * Fills the given list with collections of buffers for channels. The list will contain as many collections
	 * as the parameter <code>numReaders</code> specifies.
	 * 
	 * @param target The list into which the lists with buffers for the channels are put.
	 * @param totalReadMemory The total amount of memory to be divided among the channels.
	 * @param numChannels The number of channels for which to allocate buffers. Must not be zero.
	 * @return A list with all memory segments that were allocated.
	 * @throws MemoryAllocationException Thrown, if the specified memory is insufficient to merge the channels
	 *                                   or if the memory manager could not provide the requested memory.
	 */
	protected final List<MemorySegment> getSegmentsForReaders(List<List<MemorySegment>> target,
		long totalReadMemory, int numChannels)
	throws MemoryAllocationException
	{
		// determine the memory to use per channel and the number of buffers
		final long ioMemoryPerChannel = totalReadMemory / numChannels;
		final int numBuffers = ioMemoryPerChannel < 2 * MIN_IO_BUFFER_SIZE ? 1 :
			                    ioMemoryPerChannel < 2 * MAX_IO_BUFFER_SIZE ? 2 :
			                    (int) (ioMemoryPerChannel / MAX_IO_BUFFER_SIZE);
		final long bufferSize = (ioMemoryPerChannel / numBuffers) & BUFFER_ALIGNMENT_MASK;
		
		// allocate all buffers in one step, for efficiency
		final List<MemorySegment> memorySegments = this.memoryManager.allocate(this.parent, 
			bufferSize * numBuffers * numChannels, numBuffers * numChannels, MIN_IO_BUFFER_SIZE);
		
		// get the buffers for all but the last channel
		for (int i = 0, buffer = 0; i < numChannels - 1; i++) {
			List<MemorySegment> segs = new ArrayList<MemorySegment>(numBuffers);
			target.add(segs);
			for (int k = 0; k < numBuffers; k++, buffer++) {
				segs.add(memorySegments.get(buffer));
			}
		}
		
		// the last channel gets the remaining buffers
		List<MemorySegment> segsForLast = new ArrayList<MemorySegment>(numBuffers);
		target.add(segsForLast);
		for (int i = (numChannels - 1) * numBuffers; i < memorySegments.size(); i++) {
			segsForLast.add(memorySegments.get(i));
		}
		
		return memorySegments;
	}

	// ------------------------------------------------------------------------
	// Inter-Thread Communication
	// ------------------------------------------------------------------------

	/**
	 * The element that is passed as marker for the end of data.
	 */
	protected final CircularElement SENTINEL = new CircularElement();

	/**
	 * Class representing buffers that circulate between the reading, sorting and spilling thead.
	 */
	protected final class CircularElement {
		final int id;

		final BufferSortableGuaranteed<K, V> buffer;

		public CircularElement() {
			this.buffer = null;
			this.id = -1;
		}

		public CircularElement(int id, BufferSortableGuaranteed<K, V> buffer) {
			this.id = id;
			this.buffer = buffer;
		}
	}

	/**
	 * Collection of queues that are used for the communication between the threads.
	 */
	protected final class CircularQueues {
		final BlockingQueue<CircularElement> empty;

		final BlockingQueue<CircularElement> sort;

		final BlockingQueue<CircularElement> spill;

		public CircularQueues() {
			this.empty = new LinkedBlockingQueue<CircularElement>();
			this.sort = new LinkedBlockingQueue<CircularElement>();
			this.spill = new LinkedBlockingQueue<CircularElement>();
		}
	}

	// ------------------------------------------------------------------------
	// Threads
	// ------------------------------------------------------------------------

	/**
	 * Base class for all working threads in this sort-merger. The specific threads for reading, sorting, spilling,
	 * merging, etc... extend this subclass.
	 * <p>
	 * The threads are designed to terminate themselves when the task they are set up to do is completed. Further more,
	 * they terminate immediately when the <code>shutdown()</code> method is called.
	 */
	protected abstract class ThreadBase extends Thread implements Thread.UncaughtExceptionHandler {
		/**
		 * The queue of empty buffer that can be used for reading;
		 */
		protected final CircularQueues queues;

		/**
		 * The exception handler for any problems.
		 */
		private final ExceptionHandler<IOException> exceptionHandler;

		/**
		 * The parent task at whom the thread needs to register.
		 */
		private final AbstractTask parentTask;

		/**
		 * The flag marking this thread as alive.
		 */
		private volatile boolean alive;

		/**
		 * Creates a new thread.
		 * 
		 * @param exceptionHandler
		 *        The exception handler to call for all exceptions.
		 * @param name
		 *        The name of the thread.
		 * @param queues
		 *        The queues used to pass buffers between the threads.
		 */
		protected ThreadBase(ExceptionHandler<IOException> exceptionHandler, String name, CircularQueues queues,
				AbstractTask parentTask)
		{
			// thread setup
			super(name);
			this.setDaemon(true);

			// exception handling
			this.exceptionHandler = exceptionHandler;
			this.setUncaughtExceptionHandler(this);

			// queues
			this.queues = queues;

			this.parentTask = parentTask;

			this.alive = true;
		}

		/**
		 * Implements exception handling and delegates to go().
		 */
		public void run() {
			try {
				if (this.parentTask != null) {
					this.parentTask.userThreadStarted(this);
				}
				go();
			}
			catch (Throwable t) {
				internalHandleException(new IOException("Thread '" + getName() + "' terminated due to an exception: "
					+ t.getMessage(), t));
			}
			finally {
				if (this.parentTask != null) {
					this.parentTask.userThreadFinished(this);
				}
			}
		}

		/**
		 * Equivalent to the run() method.
		 * 
		 * @throws Exception
		 *         Exceptions that prohibit correct completion of the work may be thrown by the thread.
		 */
		protected abstract void go() throws IOException;

		/**
		 * Checks whether this thread is still alive.
		 * 
		 * @return true, if the thread is alive, false otherwise.
		 */
		public boolean isRunning() {
			return this.alive;
		}

		/**
		 * Forces an immediate shutdown of the thread. Looses any state and all buffers that the thread is currently
		 * working on. This terminates cleanly for the JVM, but looses intermediate results.
		 */
		public void shutdown() {
			this.alive = false;
			this.interrupt();
		}

		/**
		 * Internally handles an exception and makes sure that this method returns without a problem.
		 * 
		 * @param ioex
		 *        The exception to handle.
		 */
		protected final void internalHandleException(IOException ioex) {
			if (!isRunning()) {
				// discard any exception that occurs when after the thread is killed.
				return;
			}
			
			if (exceptionHandler != null) {
				try {
					exceptionHandler.handleException(ioex);
				}
				catch (Throwable t) {}
			}
		}

		/**
		 * {@inheritDoc}
		 */
		@Override
		public void uncaughtException(Thread t, Throwable e) {
			internalHandleException(new IOException("Thread '" + t.getName()
				+ "' terminated due to an uncaught exception: " + e.getMessage(), e));
		}
	}

	/**
	 * The thread that consumes the input data and puts it into a buffer that will be sorted.
	 */
	private class ReadingThread extends ThreadBase
	{
		/**
		 * The input channels to read from.
		 */
		private final eu.stratosphere.nephele.io.Reader<KeyValuePair<K, V>> reader;

		/**
		 * Creates a new reading thread.
		 * 
		 * @param exceptionHandler
		 *        The exception handler to call for all exceptions.
		 * @param reader
		 *        The reader to pull the data from.
		 * @param queues
		 *        The queues used to pass buffers between the threads.
		 */
		public ReadingThread(ExceptionHandler<IOException> exceptionHandler,
				eu.stratosphere.nephele.io.Reader<KeyValuePair<K, V>> reader, CircularQueues queues,
				AbstractTask parentTask) {
			super(exceptionHandler, "SortMerger Reading Thread", queues, parentTask);

			// members
			this.reader = reader;
		}

		/**
		 * The entry point for the thread. Gets a buffer for all threads and then loops as long as there is input
		 * available.
		 */
		public void go() throws IOException
		{
			// initially, grab a buffer
			CircularElement element = null;
			while (element == null) {
				try {
					element = queues.empty.take();
				} catch (InterruptedException iex) {
					if (isRunning()) {
						LOG.error("Reading thread was interrupted (without being shut down) while grabbing a buffer. " +
								"Retrying to grab buffer...");
					}
					else {
						return;
					}
				}
			}

			// we have two loops here, one with debug statements and one without
			// the reason is that the string construction always takes place, even
			// when the debug logging is later discarded because of a more coarse log level

			if (LOG.isDebugEnabled()) {
				// now loop until all channels have no more input data
				while (isRunning() && reader.hasNext()) {
					try {
						KeyValuePair<K, V> pair = reader.next();
						if (!element.buffer.write(pair)) {
							LOG.debug("Emitting full read buffer " + element.id + ".");
	
							// we can use add to add the element because we have no capacity restriction
							queues.sort.add(element);
							element = null;
	
							do {
								try {
									element = queues.empty.take();
								}
								catch (InterruptedException iex) {
									if (isRunning()) {
										LOG.error("Reading thread was interrupted (without being shut down) while grabbing a buffer. " +
												"Retrying to grab buffer...");
									}
									else {
										return;
									}
								}
							} while (element == null);
	
							if (!element.buffer.isEmpty()) {
								LOG.error("New buffer is not empty.");
							}
							element.buffer.write(pair);
	
							LOG.debug("Retrieved empty read buffer " + element.id + ".");
						}
					}
					catch (InterruptedException iex) {
						if (isRunning()) {
							LOG.error("Reading thread was interrupted (without being shut down) reading a record from the reader. " + 
								"Retrying the read operation.");
						}
						else {
							return;
						}
					}
				}
			}
			else {
				// now loop until all channels have no more input data
				while (isRunning() && this.reader.hasNext()) {
					try {
						KeyValuePair<K, V> pair = this.reader.next();

						if (!element.buffer.write(pair)) {
							// we can use add to add the element because we have no capacity restriction
							queues.sort.add(element);
							element = null;
	
							do {
								try {
									element = queues.empty.take();
								}
								catch (InterruptedException iex) {
									if (isRunning()) {
										LOG.error("Reading thread was interrupted (without being shut down) while grabbing a buffer. " +
												"Retrying to grab buffer...");
									}
									else {
										return;
									}
								}
							}
							while (element == null);
	
							if (!element.buffer.isEmpty()) {
								LOG.error("New buffer is not empty.");
							}
							element.buffer.write(pair);
						}
					}
					catch (InterruptedException iex) {
						if (isRunning()) {
							LOG.error("Reading thread was interrupted (without being shut down) reading a record from the reader. " + 
								"Retrying the read operation.");
						}
						else {
							return;
						}
					}
				}
			}

			// we read all there is to read, or we are no longer running
			if (!isRunning()) {
				return;
			}

			// final buffer
			if (!element.buffer.isEmpty()) {
				LOG.debug("Emitting last read buffer " + element.id + ".");
				queues.sort.add(element);
			}
			queues.sort.add(SENTINEL);

			LOG.debug("Reading thread done.");
		}
	}

	/**
	 * The thread that sorts filled buffers.
	 */
	private class SortingThread extends ThreadBase {
		/**
		 * The sorter.
		 */
		private final IndexedSorter sorter;

		/**
		 * Creates a new sorting thread.
		 * 
		 * @param exceptionHandler
		 *        The exception handler to call for all exceptions.
		 * @param queues
		 *        The queues used to pass buffers between the threads.
		 */
		public SortingThread(ExceptionHandler<IOException> exceptionHandler, CircularQueues queues,
				AbstractTask parentTask) {
			super(exceptionHandler, "SortMerger sorting thread", queues, parentTask);

			// members
			this.sorter = new QuickSort();
		}

		/**
		 * Entry point of the thread.
		 */
		public void go() throws IOException {
			boolean alive = true;

			// loop as long as the thread is marked alive
			while (isRunning() && alive) {
				CircularElement element = null;
				try {
					element = queues.sort.take();
				}
				catch (InterruptedException iex) {
					if (isRunning()) {
						LOG.error("Sorting thread was interrupted (without being shut down) while grabbing a buffer. " +
								"Retrying to grab buffer...");
						continue;
					}
					else {
						return;
					}
				}

				if (element != SENTINEL) {
					LOG.debug("Sorting buffer " + element.id + ".");

					sorter.sort(element.buffer);

					LOG.debug("Sorted buffer " + element.id + ".");
				} else {
					LOG.debug("Sorting thread done.");

					alive = false;
				}

				queues.spill.add(element);
			}
		}
	}

	/**
	 *
	 */
	private class SpillingThread extends ThreadBase
	{
		private final MemoryManager memoryManager;		// memory manager for memory allocation and release

		private final IOManager ioManager;				// I/O manager to create channels

		private final long writeMemSize;				// memory for output buffers
		
<<<<<<< HEAD
		private Collection<MemorySegment> outputSegments;
		
		private final int buffersToKeepBeforeSpilling;
=======
		private final long readMemSize;					// memory for reading and pre-fetching buffers

>>>>>>> 253bd107

		public SpillingThread(ExceptionHandler<IOException> exceptionHandler, CircularQueues queues,
				MemoryManager memoryManager, IOManager ioManager,
				long writeMemSize, long readMemSize, AbstractTask parentTask)
		{
			super(exceptionHandler, "SortMerger spilling thread", queues, parentTask);

			// members
			this.memoryManager = memoryManager;
			this.ioManager = ioManager;
<<<<<<< HEAD
			this.ioMemorySize = ioMemorySize;
			this.buffersToKeepBeforeSpilling = buffersToKeepBeforeSpilling;
=======
			this.writeMemSize = writeMemSize;
			this.readMemSize = readMemSize;
>>>>>>> 253bd107
		}

		/**
		 * Entry point of the thread.
		 */
<<<<<<< HEAD
		public void go() throws Exception {

			/* ## 1. cache segments ## */
			List<CircularElement> cache = new ArrayList<CircularElement>(buffersToKeepBeforeSpilling);
			CircularElement element = null;
			boolean cacheOnly = false;
			
			// see whether we should keep some buffers
			if(buffersToKeepBeforeSpilling > 0) {
				// fill cache
				while (isRunning()) {					
					// is cache exhausted?
					if(cache.size() >= buffersToKeepBeforeSpilling) {
						cacheOnly = false;
						break;
					}
					
					// take next element from queue
					element = queues.spill.take();
					cache.add(element);
					if(element == SENTINEL) {
						cacheOnly = true;
						break;
					}
				}
=======
		public void go() throws IOException
		{
			final Channel.Enumerator enumerator = this.ioManager.createChannelEnumerator();
			final List<MemorySegment> writeBuffers;
			
			List<Channel.ID> channelIDs = new ArrayList<Channel.ID>();

			// allocate memory segments for channel writer
			try {
				writeBuffers = this.memoryManager.allocate(UnilateralSortMerger.this.parent, writeMemSize, 
					NUM_WRITE_BUFFERS, MIN_IO_BUFFER_SIZE);
				registerSegmentsToBeFreedAtShutdown(writeBuffers);
			}
			catch (MemoryAllocationException maex) {
				throw new IOException("Spilling thread was unable to allocate memory for the channel writer.", maex);
			}
			
			// ------------------- Spilling Phase ------------------------
			
			// loop as long as the thread is marked alive and we do not see the final element
			while (isRunning())
			{
				CircularElement element = null;
				try {
					element = this.queues.spill.take();
				}
				catch (InterruptedException iex) {
					if (isRunning()) {
						LOG.error("Sorting thread was interrupted (without being shut down) while grabbing a buffer. " +
								"Retrying to grab buffer...");
						continue;
					}
					else {
						return;
					}
				}
				
				// check if we are still running
				if (!isRunning()) {
					return;
				}
				
				// check if this is the end-of-work buffer
				if (element == SENTINEL) {
					break;
				}
				
				// open next channel
				Channel.ID channel = enumerator.next();
				channelIDs.add(channel);

				// create writer
				ChannelWriter writer = this.ioManager.createChannelWriter(channel, writeBuffers);

				// write sort-buffer to channel
				LOG.debug("Spilling buffer " + element.id + ".");
				element.buffer.writeToChannel(writer);
				LOG.debug("Spilled buffer " + element.id + ".");

				// make sure everything is on disk
				// we do not need to re-collect the buffers, because we still have references to them
				writer.close();

				// pass empty sort-buffer to reading thread
				element.buffer.reset();
				queues.empty.add(element);
			}

			// done with the spilling
			LOG.debug("Spilling done.");

			// release sort-buffers
			LOG.debug("Releasing sort-buffer memory.");
			while (!queues.empty.isEmpty()) {
				try {
					memoryManager.release(queues.empty.take().buffer.unbind());
				}
				catch (InterruptedException iex) {
					if (isRunning()) {
						LOG.error("Spilling thread was interrupted (without being shut down) while collecting empty buffers to release them. " +
								"Retrying to collect buffers...");
					}
					else {
						return;
					}
				}
			}
			if (UnilateralSortMerger.this.sortSegments != null) {
				unregisterSegmentsToBeFreedAtShutdown(UnilateralSortMerger.this.sortSegments);
				UnilateralSortMerger.this.sortSegments.clear();
>>>>>>> 253bd107
			}
			
			/* ## 2. merge segments ## */
			if(cacheOnly) {
				
				/* # case 1: operates on in-memory segments only # */
				LOG.debug("Initiating merge-iterator (in-memory segments).");
				
				List<Iterator<KeyValuePair<K, V>>> iterators = new ArrayList<Iterator<KeyValuePair<K, V>>>();
								
				// iterate buffers and collect a set of iterators
				Iterator<CircularElement> iter = cache.iterator();
				while(iter.hasNext())
				{
					CircularElement cached = iter.next();
					if(cached != SENTINEL)
					{					
						// note: the yielded iterator only operates on the buffer heap (and disregards the stack)
						iterators.add(cached.buffer.getIterator());
					}
				}
				
				// release sort-buffers
				LOG.debug("Releasing sort-buffer memory.");
				while (!queues.empty.isEmpty()) {
					memoryManager.release(queues.empty.take().buffer.unbind());
				}

<<<<<<< HEAD
				// set lazy iterator
				setResultIterator(new MergeIterator<K, V>(iterators, keyComparator));
			
			} else {
				
				/* # case 2: operates on materialized segments only # */
				LOG.debug("Initiating merge-iterator (materialized segments).");
				
				// channel ids
				final Channel.Enumerator enumerator = ioManager.createChannelEnumerator();
				List<Channel.ID> channelIDs = new ArrayList<Channel.ID>();
				
				// allocate memory segments for channel writer
				outputSegments = memoryManager.allocate(UnilateralSortMerger.this.parent, 2, ioMemorySize / 2);
				freeSegmentsAtShutdown(outputSegments);
				
				// loop as long as the thread is marked alive and we do not see the final
				// element
				while (isRunning() && (element = takeNext(queues.spill, cache)) != SENTINEL) {
					// open next channel
					Channel.ID channel = enumerator.next();
					channelIDs.add(channel);
	
					// create writer
					ChannelWriter writer = ioManager.createChannelWriter(channel, outputSegments);
	
					// write sort-buffer to channel
					LOG.debug("Spilling buffer " + element.id + ".");
					element.buffer.writeToChannel(writer);
					LOG.debug("Spilled buffer " + element.id + ".");
	
					// free buffers, store id
					outputSegments = writer.close();
	
					// pass empty sort-buffer to reading thread
					element.buffer.reset();
					queues.empty.put(element);
				}
	
				// done with the spilling
				LOG.debug("Spilling done.");
	
				// free output buffers
				LOG.debug("Releasing output-buffer memory.");
				memoryManager.release(outputSegments);
	
				// release sort-buffers
				LOG.debug("Releasing sort-buffer memory.");
				while (!queues.empty.isEmpty()) {
					memoryManager.release(queues.empty.take().buffer.unbind());
				}
	
				// merge channels until sufficient file handles are available
				while (channelIDs.size() > maxNumFileHandles) {
					channelIDs = mergeChannelList(channelIDs, ioMemorySize);
				}
	
				// set lazy iterator
				setResultIterator(getMergingIterator(channelIDs, ioMemorySize));
			}			

			// done
			LOG.debug("Spilling thread done.");
		}
		
		private CircularElement takeNext(BlockingQueue<CircularElement> queue, List<CircularElement> cache) throws InterruptedException {
			return cache.isEmpty() ? queue.take() : cache.remove(0);
		}
		
		@Override
		public void shutdown() {
			this.memoryManager.release(outputSegments);
			super.shutdown();
=======
			// ------------------- Merging Phase ------------------------
			try {
				// merge channels until sufficient file handles are available
				while (channelIDs.size() > UnilateralSortMerger.this.maxNumFileHandles) {
					channelIDs = mergeChannelList(channelIDs, writeBuffers, this.readMemSize);
				}
				
				// from here on, we won't write again
				this.memoryManager.release(writeBuffers);
				unregisterSegmentsToBeFreedAtShutdown(writeBuffers);
				writeBuffers.clear();
				
				// check if we have spilled some data at all
				if (channelIDs.isEmpty()) {
					setResultIterator(EmptyIterator.<KeyValuePair<K, V>>get());
				}
				else {
					LOG.debug("Beginning final merge.");
					
					// allocate the memory for the final merging step
					List<List<MemorySegment>> readBuffers = new ArrayList<List<MemorySegment>>(channelIDs.size());
					
					// allocate the read memory and register it to be released
					List<MemorySegment> allBuffers = getSegmentsForReaders(readBuffers, this.readMemSize, channelIDs.size());
					registerSegmentsToBeFreedAtShutdown(allBuffers);
					
					// get the readers and register them to be released
					List<ChannelAccess<?>> readers = new ArrayList<ChannelAccess<?>>(channelIDs.size());
					registerChannelsToBeRemovedAtShudown(readers);
					setResultIterator(getMergingIterator(channelIDs, readBuffers, readers));
				}
			}
			catch (MemoryAllocationException maex) {
				throw new IOException("Merging of sorted runs failed, because the memory for the I/O channels could not be allocated.", maex);
			}

			// done
			LOG.debug("Spilling and merging thread done.");
>>>>>>> 253bd107
		}
	}

	/**
	 * This class represents an iterator over a key/value stream that is obtained from a reader.
	 */
	protected static final class KVReaderIterator<K extends Key, V extends Value> implements
			Iterator<KeyValuePair<K, V>>
	{
		private final ChannelReader reader; // the reader from which to get the input

		private final SerializationFactory<K> keySerialization; // deserializer for keys

		private final SerializationFactory<V> valueSerialization; // deserializer for values

		private KeyValuePair<K, V> next; // the next pair to be returned

		/**
		 * Creates a new reader iterator.
		 * 
		 * @param reader
		 *        The reader from which to read the keys and values.
		 * @param keySerialization
		 *        The factory to instantiate keys.
		 * @param valueSerialization
		 *        The factory to instantiate values.
		 */
		protected KVReaderIterator(ChannelReader reader, SerializationFactory<K> keySerialization,
				SerializationFactory<V> valueSerialization) {
			this.reader = reader;
			this.keySerialization = keySerialization;
			this.valueSerialization = valueSerialization;
		}

		/*
		 * (non-Javadoc)
		 * @see java.util.Iterator#hasNext()
		 */
		@Override
		public boolean hasNext() {
			if (next != null) {
				return true;
			}

			// immutable deserialization
			final K key = keySerialization.newInstance();
			final V value = valueSerialization.newInstance();

			this.next = new KeyValuePair<K, V>(key, value);

			try {
				if (!this.reader.read(this.next)) {
					this.next = null;
					this.reader.close();
					return false;
				} else {
					return true;
				}
			}
			catch (IOException ioex) {
				throw new RuntimeException("Error getting key/value pair from reader.", ioex);
			}
		}

		/*
		 * (non-Javadoc)
		 * @see java.util.Iterator#next()
		 */
		@Override
		public KeyValuePair<K, V> next() {
			if (!hasNext()) {
				throw new NoSuchElementException();
			}

			KeyValuePair<K, V> p = next;
			next = null;

			return p;
		}

		/*
		 * (non-Javadoc)
		 * @see java.util.Iterator#remove()
		 */
		@Override
		public void remove() {
			throw new UnsupportedOperationException();
		}
	}

}<|MERGE_RESOLUTION|>--- conflicted
+++ resolved
@@ -667,19 +667,6 @@
 	throws IOException
 	{
 		// create one iterator per channel id
-<<<<<<< HEAD
-		LOG.debug("Initiating final merge. Opening " + channelIDs.size() + " ChannelReaders.");
-
-		List<Iterator<KeyValuePair<K, V>>> iterators = new ArrayList<Iterator<KeyValuePair<K, V>>>();
-		final int ioMemoryPerChannel = ioMemorySize / channelIDs.size();
-
-		for (Channel.ID id : channelIDs) {
-			final Collection<MemorySegment> inputSegments = memoryManager.allocate(this.parent, 1, ioMemoryPerChannel);
-			freeSegmentsAtShutdown(inputSegments);
-
-			ChannelReader reader = ioManager.createChannelReader(id, inputSegments, true);
-
-=======
 		LOG.debug("Performing merge of " + channelIDs.size() + " sorted streams.");
 		final List<Iterator<KeyValuePair<K, V>>> iterators = new ArrayList<Iterator<KeyValuePair<K, V>>>(channelIDs.size());
 		
@@ -687,7 +674,6 @@
 			final Channel.ID id = channelIDs.get(i);
 			final List<MemorySegment> segsForChannel = inputSegments.get(i);
 			
->>>>>>> 253bd107
 			// wrap channel reader as iterator
 			final ChannelReader reader = ioManager.createChannelReader(id, segsForChannel, true);
 			readerList.add(reader);
@@ -1263,14 +1249,8 @@
 
 		private final long writeMemSize;				// memory for output buffers
 		
-<<<<<<< HEAD
-		private Collection<MemorySegment> outputSegments;
-		
-		private final int buffersToKeepBeforeSpilling;
-=======
 		private final long readMemSize;					// memory for reading and pre-fetching buffers
 
->>>>>>> 253bd107
 
 		public SpillingThread(ExceptionHandler<IOException> exceptionHandler, CircularQueues queues,
 				MemoryManager memoryManager, IOManager ioManager,
@@ -1281,45 +1261,13 @@
 			// members
 			this.memoryManager = memoryManager;
 			this.ioManager = ioManager;
-<<<<<<< HEAD
-			this.ioMemorySize = ioMemorySize;
-			this.buffersToKeepBeforeSpilling = buffersToKeepBeforeSpilling;
-=======
 			this.writeMemSize = writeMemSize;
 			this.readMemSize = readMemSize;
->>>>>>> 253bd107
 		}
 
 		/**
 		 * Entry point of the thread.
 		 */
-<<<<<<< HEAD
-		public void go() throws Exception {
-
-			/* ## 1. cache segments ## */
-			List<CircularElement> cache = new ArrayList<CircularElement>(buffersToKeepBeforeSpilling);
-			CircularElement element = null;
-			boolean cacheOnly = false;
-			
-			// see whether we should keep some buffers
-			if(buffersToKeepBeforeSpilling > 0) {
-				// fill cache
-				while (isRunning()) {					
-					// is cache exhausted?
-					if(cache.size() >= buffersToKeepBeforeSpilling) {
-						cacheOnly = false;
-						break;
-					}
-					
-					// take next element from queue
-					element = queues.spill.take();
-					cache.add(element);
-					if(element == SENTINEL) {
-						cacheOnly = true;
-						break;
-					}
-				}
-=======
 		public void go() throws IOException
 		{
 			final Channel.Enumerator enumerator = this.ioManager.createChannelEnumerator();
@@ -1410,110 +1358,8 @@
 			if (UnilateralSortMerger.this.sortSegments != null) {
 				unregisterSegmentsToBeFreedAtShutdown(UnilateralSortMerger.this.sortSegments);
 				UnilateralSortMerger.this.sortSegments.clear();
->>>>>>> 253bd107
-			}
-			
-			/* ## 2. merge segments ## */
-			if(cacheOnly) {
-				
-				/* # case 1: operates on in-memory segments only # */
-				LOG.debug("Initiating merge-iterator (in-memory segments).");
-				
-				List<Iterator<KeyValuePair<K, V>>> iterators = new ArrayList<Iterator<KeyValuePair<K, V>>>();
-								
-				// iterate buffers and collect a set of iterators
-				Iterator<CircularElement> iter = cache.iterator();
-				while(iter.hasNext())
-				{
-					CircularElement cached = iter.next();
-					if(cached != SENTINEL)
-					{					
-						// note: the yielded iterator only operates on the buffer heap (and disregards the stack)
-						iterators.add(cached.buffer.getIterator());
-					}
-				}
-				
-				// release sort-buffers
-				LOG.debug("Releasing sort-buffer memory.");
-				while (!queues.empty.isEmpty()) {
-					memoryManager.release(queues.empty.take().buffer.unbind());
-				}
-
-<<<<<<< HEAD
-				// set lazy iterator
-				setResultIterator(new MergeIterator<K, V>(iterators, keyComparator));
-			
-			} else {
-				
-				/* # case 2: operates on materialized segments only # */
-				LOG.debug("Initiating merge-iterator (materialized segments).");
-				
-				// channel ids
-				final Channel.Enumerator enumerator = ioManager.createChannelEnumerator();
-				List<Channel.ID> channelIDs = new ArrayList<Channel.ID>();
-				
-				// allocate memory segments for channel writer
-				outputSegments = memoryManager.allocate(UnilateralSortMerger.this.parent, 2, ioMemorySize / 2);
-				freeSegmentsAtShutdown(outputSegments);
-				
-				// loop as long as the thread is marked alive and we do not see the final
-				// element
-				while (isRunning() && (element = takeNext(queues.spill, cache)) != SENTINEL) {
-					// open next channel
-					Channel.ID channel = enumerator.next();
-					channelIDs.add(channel);
-	
-					// create writer
-					ChannelWriter writer = ioManager.createChannelWriter(channel, outputSegments);
-	
-					// write sort-buffer to channel
-					LOG.debug("Spilling buffer " + element.id + ".");
-					element.buffer.writeToChannel(writer);
-					LOG.debug("Spilled buffer " + element.id + ".");
-	
-					// free buffers, store id
-					outputSegments = writer.close();
-	
-					// pass empty sort-buffer to reading thread
-					element.buffer.reset();
-					queues.empty.put(element);
-				}
-	
-				// done with the spilling
-				LOG.debug("Spilling done.");
-	
-				// free output buffers
-				LOG.debug("Releasing output-buffer memory.");
-				memoryManager.release(outputSegments);
-	
-				// release sort-buffers
-				LOG.debug("Releasing sort-buffer memory.");
-				while (!queues.empty.isEmpty()) {
-					memoryManager.release(queues.empty.take().buffer.unbind());
-				}
-	
-				// merge channels until sufficient file handles are available
-				while (channelIDs.size() > maxNumFileHandles) {
-					channelIDs = mergeChannelList(channelIDs, ioMemorySize);
-				}
-	
-				// set lazy iterator
-				setResultIterator(getMergingIterator(channelIDs, ioMemorySize));
-			}			
-
-			// done
-			LOG.debug("Spilling thread done.");
-		}
-		
-		private CircularElement takeNext(BlockingQueue<CircularElement> queue, List<CircularElement> cache) throws InterruptedException {
-			return cache.isEmpty() ? queue.take() : cache.remove(0);
-		}
-		
-		@Override
-		public void shutdown() {
-			this.memoryManager.release(outputSegments);
-			super.shutdown();
-=======
+			}
+
 			// ------------------- Merging Phase ------------------------
 			try {
 				// merge channels until sufficient file handles are available
@@ -1552,7 +1398,6 @@
 
 			// done
 			LOG.debug("Spilling and merging thread done.");
->>>>>>> 253bd107
 		}
 	}
 
